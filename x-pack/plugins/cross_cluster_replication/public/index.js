--- conflicted
+++ resolved
@@ -4,10 +4,5 @@
  * you may not use this file except in compliance with the Elastic License.
  */
 
-<<<<<<< HEAD
 import './register_routes';
-=======
-import './register_ccr_section';
-import './register_routes';
-import './extend_index_management';
->>>>>>> 20c5c3b1
+import './extend_index_management';