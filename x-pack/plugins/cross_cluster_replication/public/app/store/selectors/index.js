/*
 * Copyright Elasticsearch B.V. and/or licensed to Elasticsearch B.V. under one
 * or more contributor license agreements. Licensed under the Elastic License;
 * you may not use this file except in compliance with the Elastic License.
 */

import { createSelector } from 'reselect';
import { objectToArray } from '../../services/utils';

// Api
export const getApiState = (state) => state.api;
export const getApiStatus = (scope) => createSelector(getApiState, (apiState) => apiState.status[scope]);
export const getApiError = (scope) => createSelector(getApiState, (apiState) => apiState.error[scope]);
export const isApiAuthorized = (scope) => createSelector(getApiError(scope), (error) => {
  if (!error) {
    return true;
  }
  return error.status !== 403;
});

// Stats
export const getStatsState = (state) => state.stats;
export const getAutoFollowStats = createSelector(getStatsState, (statsState) => statsState.autoFollow);

// Auto-follow pattern
export const getAutoFollowPatternState = (state) => state.autoFollowPattern;
export const getAutoFollowPatterns = createSelector(getAutoFollowPatternState, (autoFollowPatternsState) => autoFollowPatternsState.byId);
export const getSelectedAutoFollowPatternId = (view = 'detail') => createSelector(getAutoFollowPatternState, (autoFollowPatternsState) => (
  view === 'detail' ? autoFollowPatternsState.selectedDetailId : autoFollowPatternsState.selectedEditId
));
export const getSelectedAutoFollowPattern = (view = 'detail') => createSelector(getAutoFollowPatternState, (autoFollowPatternsState) => {
  const propId = view === 'detail' ? 'selectedDetailId' : 'selectedEditId';

  if(!autoFollowPatternsState[propId]) {
    return null;
  }
  return autoFollowPatternsState.byId[autoFollowPatternsState[propId]];
});
<<<<<<< HEAD
export const getListAutoFollowPatterns = createSelector(getAutoFollowPatterns, (autoFollowPatterns) =>  objectToArray(autoFollowPatterns));

// Follower index
export const getFollowerIndexState = (state) => state.followerIndex;
export const getFollowerIndices = createSelector(getFollowerIndexState, (followerIndexState) => followerIndexState.byId);
export const getSelectedFollowerIndexId = (view = 'detail') => createSelector(getFollowerIndexState, (followerIndexState) => (
  view === 'detail' ? followerIndexState.selectedDetailId : followerIndexState.selectedEditId
));
export const getSelectedFollowerIndex = (view = 'detail') => createSelector(getFollowerIndexState, (followerIndexState) => {
  const propId = view === 'detail' ? 'selectedDetailId' : 'selectedEditId';

  if(!followerIndexState[propId]) {
    return null;
  }
  return followerIndexState.byId[followerIndexState[propId]];
});
export const getListFollowerIndices = createSelector(getFollowerIndices, (followerIndices) =>  objectToArray(followerIndices));
=======
export const getDetailPanelAutoFollowPattern = createSelector(
  getAutoFollowPatternState, getAutoFollowStats, (autoFollowPatternsState, autoFollowStatsState) => {
    if(!autoFollowPatternsState.detailPanelId) {
      return null;
    }
    const { detailPanelId } = autoFollowPatternsState;
    const autoFollowPattern = autoFollowPatternsState.byId[detailPanelId];
    const errors = autoFollowStatsState && autoFollowStatsState.recentAutoFollowErrors[detailPanelId] || [];
    return autoFollowPattern ? { ...autoFollowPattern, errors } : null;
  });
export const getListAutoFollowPatterns = createSelector(getAutoFollowPatterns, (autoFollowPatterns) =>  objectToArray(autoFollowPatterns));
>>>>>>> 93e4f12d
<|MERGE_RESOLUTION|>--- conflicted
+++ resolved
@@ -28,15 +28,20 @@
 export const getSelectedAutoFollowPatternId = (view = 'detail') => createSelector(getAutoFollowPatternState, (autoFollowPatternsState) => (
   view === 'detail' ? autoFollowPatternsState.selectedDetailId : autoFollowPatternsState.selectedEditId
 ));
-export const getSelectedAutoFollowPattern = (view = 'detail') => createSelector(getAutoFollowPatternState, (autoFollowPatternsState) => {
-  const propId = view === 'detail' ? 'selectedDetailId' : 'selectedEditId';
+export const getSelectedAutoFollowPattern = (view = 'detail') => createSelector(
+  getAutoFollowPatternState, getAutoFollowStats, (autoFollowPatternsState, autoFollowStatsState) => {
+    const propId = view === 'detail' ? 'selectedDetailId' : 'selectedEditId';
 
-  if(!autoFollowPatternsState[propId]) {
-    return null;
-  }
-  return autoFollowPatternsState.byId[autoFollowPatternsState[propId]];
-});
-<<<<<<< HEAD
+    if(!autoFollowPatternsState[propId]) {
+      return null;
+    }
+    const id = autoFollowPatternsState[propId];
+    const autoFollowPattern = autoFollowPatternsState.byId[id];
+
+    // Check if any error and merge them on the auto-follow pattern
+    const errors = autoFollowStatsState && autoFollowStatsState.recentAutoFollowErrors[id] || [];
+    return autoFollowPattern ? { ...autoFollowPattern, errors } : null;
+  });
 export const getListAutoFollowPatterns = createSelector(getAutoFollowPatterns, (autoFollowPatterns) =>  objectToArray(autoFollowPatterns));
 
 // Follower index
@@ -54,16 +59,4 @@
   return followerIndexState.byId[followerIndexState[propId]];
 });
 export const getListFollowerIndices = createSelector(getFollowerIndices, (followerIndices) =>  objectToArray(followerIndices));
-=======
-export const getDetailPanelAutoFollowPattern = createSelector(
-  getAutoFollowPatternState, getAutoFollowStats, (autoFollowPatternsState, autoFollowStatsState) => {
-    if(!autoFollowPatternsState.detailPanelId) {
-      return null;
-    }
-    const { detailPanelId } = autoFollowPatternsState;
-    const autoFollowPattern = autoFollowPatternsState.byId[detailPanelId];
-    const errors = autoFollowStatsState && autoFollowStatsState.recentAutoFollowErrors[detailPanelId] || [];
-    return autoFollowPattern ? { ...autoFollowPattern, errors } : null;
-  });
-export const getListAutoFollowPatterns = createSelector(getAutoFollowPatterns, (autoFollowPatterns) =>  objectToArray(autoFollowPatterns));
->>>>>>> 93e4f12d
+
