/*
 * Copyright Elasticsearch B.V. and/or licensed to Elasticsearch B.V. under one
 * or more contributor license agreements. Licensed under the Elastic License;
 * you may not use this file except in compliance with the Elastic License.
 */

import React from 'react';

import { StaticDynamicStyleSelector } from '../../static_dynamic_styling_option';
import  { DynamicColorSelection } from './dynamic_color_selection';
import  { StaticColorSelection } from './static_color_selection';
<<<<<<< HEAD
=======
// import { EuiRange } from '@elastic/eui';
>>>>>>> a097f6ba

export class VectorStyleColorEditor extends React.Component {

  constructor() {
    super();
  }

  render() {
    return (
<<<<<<< HEAD
      <StaticDynamicStyleSelector
        layer={this.props.layer}
        property={this.props.styleProperty}
        name={this.props.stylePropertyName}
        styleDescriptor={this.props.styleDescriptor}
        handlePropertyChange={this.props.handlePropertyChange}
        DynamicSelector={DynamicColorSelection}
        StaticSelector={StaticColorSelection}
      />
=======
      <Fragment>
        <StaticDynamicStyleSelector
          layer={this.props.layer}
          property={this.props.styleProperty}
          name={this.props.stylePropertyName}
          styleDescriptor={this.props.styleDescriptor}
          handlePropertyChange={this.props.handlePropertyChange}
          DynamicSelector={DynamicColorSelection}
          StaticSelector={StaticColorSelection}
        />
        {/*todo: must hook up functionality*/}
        {/*<div className="alphaRange">*/}
        {/*<EuiRange*/}
        {/*id={`${this.props.name} alpha range`}*/}
        {/*min={.00}*/}
        {/*max={1.00}*/}
        {/*step={.01}*/}
        {/*value={this.state.alphaValue}*/}
        {/*onChange={({ target }) => {*/}
        {/*this.setState({ alphaValue: target.value });*/}
        {/*}}*/}
        {/*aria-label="Use aria labels when no actual label is in use"*/}
        {/*name={`${this.props.name} alpha range`}*/}
        {/*showLabels*/}
        {/*showInput*/}
        {/*showRange*/}
        {/*/>*/}
        {/*</div>*/}
      </Fragment>
>>>>>>> a097f6ba
    );
  }
}<|MERGE_RESOLUTION|>--- conflicted
+++ resolved
@@ -9,10 +9,6 @@
 import { StaticDynamicStyleSelector } from '../../static_dynamic_styling_option';
 import  { DynamicColorSelection } from './dynamic_color_selection';
 import  { StaticColorSelection } from './static_color_selection';
-<<<<<<< HEAD
-=======
-// import { EuiRange } from '@elastic/eui';
->>>>>>> a097f6ba
 
 export class VectorStyleColorEditor extends React.Component {
 
@@ -22,7 +18,6 @@
 
   render() {
     return (
-<<<<<<< HEAD
       <StaticDynamicStyleSelector
         layer={this.props.layer}
         property={this.props.styleProperty}
@@ -32,37 +27,6 @@
         DynamicSelector={DynamicColorSelection}
         StaticSelector={StaticColorSelection}
       />
-=======
-      <Fragment>
-        <StaticDynamicStyleSelector
-          layer={this.props.layer}
-          property={this.props.styleProperty}
-          name={this.props.stylePropertyName}
-          styleDescriptor={this.props.styleDescriptor}
-          handlePropertyChange={this.props.handlePropertyChange}
-          DynamicSelector={DynamicColorSelection}
-          StaticSelector={StaticColorSelection}
-        />
-        {/*todo: must hook up functionality*/}
-        {/*<div className="alphaRange">*/}
-        {/*<EuiRange*/}
-        {/*id={`${this.props.name} alpha range`}*/}
-        {/*min={.00}*/}
-        {/*max={1.00}*/}
-        {/*step={.01}*/}
-        {/*value={this.state.alphaValue}*/}
-        {/*onChange={({ target }) => {*/}
-        {/*this.setState({ alphaValue: target.value });*/}
-        {/*}}*/}
-        {/*aria-label="Use aria labels when no actual label is in use"*/}
-        {/*name={`${this.props.name} alpha range`}*/}
-        {/*showLabels*/}
-        {/*showInput*/}
-        {/*showRange*/}
-        {/*/>*/}
-        {/*</div>*/}
-      </Fragment>
->>>>>>> a097f6ba
     );
   }
 }