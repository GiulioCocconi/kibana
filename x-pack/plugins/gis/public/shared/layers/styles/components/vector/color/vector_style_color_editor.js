/*
 * Copyright Elasticsearch B.V. and/or licensed to Elasticsearch B.V. under one
 * or more contributor license agreements. Licensed under the Elastic License;
 * you may not use this file except in compliance with the Elastic License.
 */

<<<<<<< HEAD
import React, { Fragment } from 'react';
=======
import React from 'react';
>>>>>>> 6abe8590

import { StaticDynamicStyleSelector } from '../../static_dynamic_styling_option';
import  { DynamicColorSelection } from './dynamic_color_selection';
import  { StaticColorSelection } from './static_color_selection';
<<<<<<< HEAD
import { EuiRange } from '@elastic/eui';
=======
>>>>>>> 6abe8590

export class VectorStyleColorEditor extends React.Component {

  constructor() {
    super();
<<<<<<< HEAD
    this.state = {
      alphaValue: 0.1 //TODO: Init from store
    };
  }

  render() {
    return (
      <Fragment>
        <StaticDynamicStyleSelector
          layer={this.props.layer}
          property={this.props.styleProperty}
          name={this.props.stylePropertyName}
          colorStyleDescriptor={this.props.colorStyleDescriptor}
          handlePropertyChange={this.props.handlePropertyChange}
          DynamicSelector={DynamicColorSelection}
          StaticSelector={StaticColorSelection}
        />
        <div className="alphaRange">
          <EuiRange
            id={`${this.props.name} alpha range`}
            min={.00}
            max={1.00}
            step={.01}
            value={this.state.alphaValue}
            onChange={({ target }) => {
              this.setState({ alphaValue: target.value });
              console.log(target.value);
            }}
            aria-label="Use aria labels when no actual label is in use"
            name={`${this.props.name} alpha range`}
            showLabels
            showInput
            showRange
          />
        </div>
      </Fragment>
    );
=======
  }

  render() {
    return (<StaticDynamicStyleSelector
      layer={this.props.layer}
      property={this.props.styleProperty}
      name={this.props.stylePropertyName}
      styleDescriptor={this.props.styleDescriptor}
      handlePropertyChange={this.props.handlePropertyChange}
      DynamicSelector={DynamicColorSelection}
      StaticSelector={StaticColorSelection}
    />);
>>>>>>> 6abe8590
  }
}<|MERGE_RESOLUTION|>--- conflicted
+++ resolved
@@ -4,25 +4,17 @@
  * you may not use this file except in compliance with the Elastic License.
  */
 
-<<<<<<< HEAD
 import React, { Fragment } from 'react';
-=======
-import React from 'react';
->>>>>>> 6abe8590
 
 import { StaticDynamicStyleSelector } from '../../static_dynamic_styling_option';
 import  { DynamicColorSelection } from './dynamic_color_selection';
 import  { StaticColorSelection } from './static_color_selection';
-<<<<<<< HEAD
 import { EuiRange } from '@elastic/eui';
-=======
->>>>>>> 6abe8590
 
 export class VectorStyleColorEditor extends React.Component {
 
   constructor() {
     super();
-<<<<<<< HEAD
     this.state = {
       alphaValue: 0.1 //TODO: Init from store
     };
@@ -35,7 +27,7 @@
           layer={this.props.layer}
           property={this.props.styleProperty}
           name={this.props.stylePropertyName}
-          colorStyleDescriptor={this.props.colorStyleDescriptor}
+          styleDescriptor={this.props.styleDescriptor}
           handlePropertyChange={this.props.handlePropertyChange}
           DynamicSelector={DynamicColorSelection}
           StaticSelector={StaticColorSelection}
@@ -60,19 +52,5 @@
         </div>
       </Fragment>
     );
-=======
-  }
-
-  render() {
-    return (<StaticDynamicStyleSelector
-      layer={this.props.layer}
-      property={this.props.styleProperty}
-      name={this.props.stylePropertyName}
-      styleDescriptor={this.props.styleDescriptor}
-      handlePropertyChange={this.props.handlePropertyChange}
-      DynamicSelector={DynamicColorSelection}
-      StaticSelector={StaticColorSelection}
-    />);
->>>>>>> 6abe8590
   }
 }