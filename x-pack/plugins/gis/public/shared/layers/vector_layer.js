/*
 * Copyright Elasticsearch B.V. and/or licensed to Elasticsearch B.V. under one
 * or more contributor license agreements. Licensed under the Elastic License;
 * you may not use this file except in compliance with the Elastic License.
 */

import { ALayer } from './layer';
import { VectorStyle } from './styles/vector_style';

export class VectorLayer extends ALayer {

  static type = 'VECTOR';

  static createDescriptor(options) {
    const vectorLayerDescriptor = super.createDescriptor(options);
    vectorLayerDescriptor.type = VectorLayer.type;
    vectorLayerDescriptor.style = {
      ...vectorLayerDescriptor.style,
      ...this._applyDefaultStyle()
    };
    return vectorLayerDescriptor;
  }

  static _applyDefaultStyle = (() => {
    //todo: should follow fixed ordering, similar to POC
    const defaultColors = ['#e6194b', '#3cb44b', '#ffe119', '#f58231', '#911eb4'];
    let defaultColorIndex = 0;
    return () => {
      defaultColorIndex = defaultColorIndex >= defaultColors.length
        ? 0 : defaultColorIndex;
      return VectorStyle.createDescriptor(defaultColors[defaultColorIndex++]);
    };
  })();

  getSupportedStyles() {
    return [VectorStyle];
  }

  isLayerLoading() {
    return !!this._descriptor.dataDirty;
  }

<<<<<<< HEAD
  async syncDataToMapState(startLoading, stopLoading, dataFilters) {
    if (!this._source.isTimeAware()) {
      if (this._descriptor.data || this._descriptor.dataRequestToken) {
        return;
      }
    } else {
      if (this._descriptor.dataMeta && this._descriptor.dataMeta.timeFilters) {
        if (dataFilters.timeFilters === this._descriptor.dataMeta.timeFilters) {
          return;
        }
      }
=======
  async syncData(startLoading, stopLoading) {
    if (this._descriptor.data || this._descriptor.dataRequestToken) {
      return;
>>>>>>> 8642f82b
    }
    startLoading({ timeFilters: dataFilters.timeFilters });
    const data = await this._source.getGeoJson({
      layerId: this._descriptor.id,
      layerName: this._descriptor.label,
    }, dataFilters);
    stopLoading(data);
  }

  syncLayerWithMB(mbMap) {

    const mbSource = mbMap.getSource(this.getId());

    const fillLayerId = this.getId() +  '_fill';
    const strokeLayerId = this.getId() +  '_line';
    const pointLayerId = this.getId() +  '_circle';

    if (!mbSource) {
      mbMap.addSource(this.getId(), {
        type: 'geojson',
        data: { 'type': 'FeatureCollection', 'features': [] }
      });


      mbMap.addLayer({
        id: fillLayerId,
        type: 'fill',
        source: this.getId(),
        paint: {}
      });
      mbMap.addLayer({
        id: strokeLayerId,
        type: 'line',
        source: this.getId(),
        paint: {}
      });
    }

    //todo: similar problem as OL here. keeping track of data via MB source directly
    const mbSourceAfter = mbMap.getSource(this.getId());
    if (this._descriptor.data !== mbSourceAfter._data) {
      mbSourceAfter.setData(this._descriptor.data);
    }

    let isPointsOnly = true;
    if (this._descriptor.data) {
      for (let i = 0; i < this._descriptor.data.features.length; i++) {
        if (this._descriptor.data.features[i].geometry.type !== 'Point') {
          isPointsOnly = false;
          break;
        }
      }
    } else {
      isPointsOnly = false;
    }

    if (isPointsOnly) {
      //todo: hack, but want to get some quick visual indication for points data
      //cannot map single kibana layer to single mapbox source
      this._style.addMbPointsLayerAndSetMBPaintProperties(mbMap, this.getId(), pointLayerId, this.isTemporary());
    } else {
      this._style.setMBPaintProperties(mbMap, fillLayerId, strokeLayerId, this.isTemporary());
    }
    mbMap.setLayoutProperty(fillLayerId, 'visibility', this.isVisible() ? 'visible' : 'none');
    mbMap.setLayoutProperty(strokeLayerId, 'visibility', this.isVisible() ? 'visible' : 'none');

  }

}<|MERGE_RESOLUTION|>--- conflicted
+++ resolved
@@ -40,9 +40,9 @@
     return !!this._descriptor.dataDirty;
   }
 
-<<<<<<< HEAD
-  async syncDataToMapState(startLoading, stopLoading, dataFilters) {
-    if (!this._source.isTimeAware()) {
+  async syncData(startLoading, stopLoading, dataFilters) {
+    const timeAware = await this._source.isTimeAware();
+    if (!timeAware) {
       if (this._descriptor.data || this._descriptor.dataRequestToken) {
         return;
       }
@@ -52,11 +52,6 @@
           return;
         }
       }
-=======
-  async syncData(startLoading, stopLoading) {
-    if (this._descriptor.data || this._descriptor.dataRequestToken) {
-      return;
->>>>>>> 8642f82b
     }
     startLoading({ timeFilters: dataFilters.timeFilters });
     const data = await this._source.getGeoJson({
