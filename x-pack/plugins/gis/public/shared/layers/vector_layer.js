--- conflicted
+++ resolved
@@ -80,12 +80,8 @@
     });
     const joinFields = this._joins.map(join => {
       return {
-<<<<<<< HEAD
         label: join.getHumanReadableName(),
         name: join.getJoinFieldName(),
-=======
-        label: join.getJoinFieldName(),
->>>>>>> f5687400
         origin: 'join',
         join: join
       };
@@ -136,7 +132,6 @@
       };
     }
   }
-<<<<<<< HEAD
 
 
   async _syncJoins({ startLoading, stopLoading, onLoadError, dataFilters }) {
@@ -147,18 +142,6 @@
   }
 
 
-=======
-
-
-  async _syncJoins({ startLoading, stopLoading, onLoadError, dataFilters }) {
-    const joinSyncs = this._joins.map(async join => {
-      return this._syncJoin(join, { startLoading, stopLoading, onLoadError, dataFilters });
-    });
-    return await Promise.all(joinSyncs);
-  }
-
-
->>>>>>> f5687400
   async _syncSource({ startLoading, stopLoading, onLoadError, dataFilters }) {
     const sourceDataId = 'source';
     const requestToken = Symbol(`layer-source-refresh:${ this.getId()} - source`);
@@ -202,17 +185,10 @@
   _joinToFeatureCollection(sourceResult, joinState) {
     if (!sourceResult.refreshed && !joinState.shouldJoin) {
       return;
-<<<<<<< HEAD
     }
     if (!sourceResult.featureCollection) {
       return;
     }
-=======
-    }
-    if (!sourceResult.featureCollection) {
-      return;
-    }
->>>>>>> f5687400
     joinState.join.joinTableToFeatureCollection(sourceResult.featureCollection, joinState.table);
   }
 
@@ -230,21 +206,12 @@
     const joinResults = await this._syncJoins({ startLoading, stopLoading, onLoadError, dataFilters });
     this._performJoins(sourceResult, joinResults);
   }
-<<<<<<< HEAD
 
   _getSourceFeatureCollection() {
     const sourceDataRequest = this.getSourceDataRequest();
     return sourceDataRequest ? sourceDataRequest.getData() : null;
   }
 
-=======
-
-  _getSourceFeatureCollection() {
-    const sourceDataRequest = this.getSourceDataRequest();
-    return sourceDataRequest ? sourceDataRequest.getData() : null;
-  }
-
->>>>>>> f5687400
   _isPointsOnly() {
     const featureCollection = this._getSourceFeatureCollection();
     let isPointsOnly = true;
@@ -262,7 +229,6 @@
   }
 
   _syncFeatureCollectionWithMb(mbMap) {
-<<<<<<< HEAD
 
     const featureCollection = this._getSourceFeatureCollection();
     const mbSourceAfterAdding = mbMap.getSource(this.getId());
@@ -275,20 +241,6 @@
     }
   }
 
-=======
-
-    const featureCollection = this._getSourceFeatureCollection();
-    const mbSourceAfterAdding = mbMap.getSource(this.getId());
-    if (featureCollection !== mbSourceAfterAdding._data) {
-      mbSourceAfterAdding.setData(featureCollection);
-    }
-    const shouldRefresh = this._style.addScaledPropertiesBasedOnStyle(featureCollection);
-    if (shouldRefresh) {
-      mbSourceAfterAdding.setData(featureCollection);
-    }
-  }
-
->>>>>>> f5687400
   _syncStylePropertiesWithMb(mbMap) {
     const isPointsOnly = this._isPointsOnly();
     if (isPointsOnly) {
