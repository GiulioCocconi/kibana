



#gis-plugin {
  display: flex;
  flex-direction: column;
  height: 100vh;
  width: 100%;
  overflow: hidden;
}

#react-gis-root {
  flex-grow: 1;
  display: flex;
  flex-direction: column;
}

.gisMapWrapper {
  display: flex;
  flex-direction: column;
  position: relative;
}

.layerToast {
  margin-top: -150px !important;
  pointer-events: none;
}

.mapContainer {
  flex-grow: 1;
}

.LayerControl {
  position: absolute;
  z-index: 100;
  min-width: 17rem;
  top: $euiSizeM;
  right: $euiSizeM;
  max-width: 24rem;
  padding-bottom: 8px;
  border-color: transparent;

  &.euiPanel--shadow {
    @include euiBottomShadowLarge;
  }

  .LayerControl--header {
    padding: 16px 16px 8px;
  }
}

.layerEntry {
  padding: 8px 16px;
}

.layerEntry > .visible {
  opacity: 1;
}

.layerEntry > .notvisible { //ugh, already global classname named `invisible`
    opacity: 0.5;
}

.layerEntry .grab:hover {
  cursor: -webkit-grab;
  cursor: grab;
}

.layerSettings__type {
  .euiIcon {
    margin-top: -2px;
  }
}

.hidden {
  display: none
}

// HOTFIX coming from EUI
.sourceSelectItem {
  width: 374px;
}

.mapboxgl-popup {
  z-index: 100;
}

.gisLayerPanel {
  background-color: $euiColorLightestShade;
  width: 0;
  overflow: hidden;

  > * {
    width: $euiSizeXXL * 11;
  }

  &-isVisible {
    width: $euiSizeXXL * 11;
    transition: width $euiAnimSpeedNormal $euiAnimSlightResistance;
  }
}

.gisViewPanel__header,
.gisViewPanel__body,
.gisViewPanel__footer {
  padding: $euiSize;
}

.gisViewPanel__header {
  padding-bottom: 0;
  flex-shrink: 0;
  z-index: 2;
  box-shadow: 0 $euiSize $euiSize (-$euiSize / 2) $euiColorLightestShade;
}

.gisViewPanel__title {
  svg {
    margin: -.1em .5em 0 0;
  }
}

.gisViewPanel__body {
  overflow: hidden;
  overflow-y: auto;
  @include euiScrollBar;

  > *:not(:last-child) {
    margin-bottom: $euiSize;
    flex: 0 0 auto;
  }
}

.gisViewPanel__footer {
  padding-top: 0;
  flex-shrink: 0;
  z-index: 2;
  box-shadow: 0 ($euiSize *-1) $euiSize (-$euiSize / 2) $euiColorLightestShade;
}

// EUIFIXTODO:

.euiColorPicker__emptySwatch {
  position: relative;
}

<<<<<<< HEAD
.visibilityToggle {
  position: relative;
  display: inline-block;
  min-height: 20px;
  color: $euiColorMediumShade;

  .visibilityToggle__body {
    line-height: $euiSizeL;

    > * {
      vertical-align: baseline;
    }
  }

  .visibilityToggle__content {
    svg {
      display: inline-block;
      vertical-align: middle;
    }

    .filter {
      display: none;
    }
  }

  .visibilityToggle__eye,
  .visibilityToggle__eyeClosed,
  .visibilityToggle__content {
    transition: opacity .2s ease-in-out;
  }

  .visibilityToggle__eye,
  .visibilityToggle__eyeClosed {
    position: absolute;
    left: 0;
    top: 0;
    opacity: 0;
    z-index: 1;
  }

  .euiSwitch__input {
    z-index: 2;
    position: absolute;
    opacity: 0;
    width: 100%;
    height: 100%;
    cursor: pointer;
  }

  &:hover,
  &:focus {
    cursor: pointer;
    color: $euiColorPrimary;

    .visibilityToggle__content {
      opacity: 0;
    }

    .euiSwitch__input:checked {
      + .visibilityToggle__body > .visibilityToggle__eye {
        opacity: 1;
      }
    }
  }

  .euiSwitch__input:not(:checked) {
    + .visibilityToggle__body > .visibilityToggle__content {
      opacity: 0;
    }

    + .visibilityToggle__body > .visibilityToggle__eyeClosed {
      opacity: 1;
    }
=======
.euiComboBox {
  .euiComboBox__inputWrap {
    display: flex;
>>>>>>> f2a49de0
  }
}<|MERGE_RESOLUTION|>--- conflicted
+++ resolved
@@ -144,7 +144,6 @@
   position: relative;
 }
 
-<<<<<<< HEAD
 .visibilityToggle {
   position: relative;
   display: inline-block;
@@ -218,10 +217,10 @@
     + .visibilityToggle__body > .visibilityToggle__eyeClosed {
       opacity: 1;
     }
-=======
+  }
+}
 .euiComboBox {
   .euiComboBox__inputWrap {
     display: flex;
->>>>>>> f2a49de0
   }
 }