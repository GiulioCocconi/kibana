/*
 * Copyright Elasticsearch B.V. and/or licensed to Elasticsearch B.V. under one
 * or more contributor license agreements. Licensed under the Elastic License;
 * you may not use this file except in compliance with the Elastic License.
 */

import { GIS_API_PATH } from '../../common/constants';
import { getLayerList, getDataFilters, getSelectedLayer } from '../selectors/map_selectors';

export const SET_SELECTED_LAYER = 'SET_SELECTED_LAYER';
export const UPDATE_LAYER_ORDER = 'UPDATE_LAYER_ORDER';
export const ADD_LAYER = 'ADD_LAYER';
export const REMOVE_LAYER = 'REMOVE_LAYER';
export const PROMOTE_TEMPORARY_LAYERS = 'PROMOTE_TEMPORARY_LAYERS';
export const CLEAR_TEMPORARY_LAYERS = 'CLEAR_TEMPORARY_LAYERS';
export const SET_META = 'SET_META';
export const TOGGLE_LAYER_VISIBLE = 'TOGGLE_LAYER_VISIBLE';
export const MAP_EXTENT_CHANGED = 'MAP_EXTENT_CHANGED';
export const MAP_READY = 'MAP_READY';
export const LAYER_DATA_LOAD_STARTED = 'LAYER_DATA_LOAD_STARTED';
export const LAYER_DATA_LOAD_ENDED = 'LAYER_DATA_LOAD_ENDED';
export const LAYER_DATA_LOAD_ERROR = 'LAYER_DATA_LOAD_ERROR';
export const REPLACE_LAYERLIST = 'REPLACE_LAYERLIST';
export const SET_JOINS = 'SET_JOINS';
export const SET_TIME_FILTERS = 'SET_TIME_FILTERS';
export const UPDATE_LAYER_PROP = 'UPDATE_LAYER_PROP';
export const UPDATE_LAYER_STYLE_FOR_SELECTED_LAYER = 'UPDATE_LAYER_STYLE';
export const PROMOTE_TEMPORARY_STYLES = 'PROMOTE_TEMPORARY_STYLES';
export const CLEAR_TEMPORARY_STYLES = 'CLEAR_TEMPORARY_STYLES';

const GIS_API_RELATIVE = `../${GIS_API_PATH}`;

function getLayerLoadingFunctions(dispatch, layerId, tokenString) {
  const requestToken = Symbol(tokenString);
  return {
    startLoading: initData => dispatch(startDataLoad(layerId, requestToken, initData)),
    stopLoading: returnData => dispatch(endDataLoad(layerId, requestToken, returnData)),
    onLoadError: errorMessage => dispatch(onDataLoadError(layerId, requestToken, errorMessage)),
  };
}

export function replaceLayerList(newLayerList) {
  const tokenString = 'data_request_sync_layerreplacement';

  return async (dispatch, getState) => {
    await dispatch({
      type: REPLACE_LAYERLIST,
      layerList: newLayerList
    });

    const state = getState();
    const layerList = getLayerList(state);
    const dataFilters = getDataFilters(state);

    layerList.forEach(layer => {
      const loadingFunctions = getLayerLoadingFunctions(dispatch, layer.getId(), tokenString);
      layer.syncData({ ...loadingFunctions, dataFilters });
    });
  };

}

export function toggleLayerVisible(layerId) {
  return {
    type: TOGGLE_LAYER_VISIBLE,
    layerId
  };
}

export function setSelectedLayer(layerId) {
  return {
    type: SET_SELECTED_LAYER,
    selectedLayerId: layerId
  };
}

export function updateLayerOrder(newLayerOrder) {
  return {
    type: UPDATE_LAYER_ORDER,
    newLayerOrder
  };
}

export function addLayer(layer, position = -1) {
  return async dispatch => {
    dispatch({
      type: ADD_LAYER,
      layer,
      position
    });
  };
}

export function promoteTemporaryLayers() {
  return {
    type: PROMOTE_TEMPORARY_LAYERS
  };
}

export function clearTemporaryLayers() {
  return {
    type: CLEAR_TEMPORARY_LAYERS
  };
}

export function mapReady() {
  return {
    type: MAP_READY
  };
}

export function mapExtentChanged(newMapConstants) {
  const tokenString = 'data_request_sync_extentchange';
  return async (dispatch, getState) => {
    const state = getState();
    const dataFilters = getDataFilters(state);

    dispatch({
      type: MAP_EXTENT_CHANGED,
      mapState: {
        ...dataFilters,
        ...newMapConstants
      }
    });

    const layerList = getLayerList(state);
    layerList.forEach(layer => {
      const loadingFunctions = getLayerLoadingFunctions(dispatch, layer.getId(), tokenString);
      layer.syncData({
        ...loadingFunctions,
        dataFilters: { ...dataFilters, ...newMapConstants }
      });
    });
  };
}

export function startDataLoad(layerId, requestToken, meta = {}) {
  return ({
    meta,
    type: LAYER_DATA_LOAD_STARTED,
    layerId,
    requestToken
  });
}

export function endDataLoad(layerId, requestToken, data) {
  return ({
    type: LAYER_DATA_LOAD_ENDED,
    layerId,
    data,
    requestToken
  });
}

export function onDataLoadError(layerId, requestToken, errorMessage) {
  return ({
    type: LAYER_DATA_LOAD_ERROR,
    layerId,
    requestToken,
    errorMessage
  });
}

export function addPreviewLayer(layer, position) {
  const tokenString = 'data_request';
  const layerDescriptor = layer.toLayerDescriptor();

  return async (dispatch, getState) => {
    await dispatch(addLayer(layerDescriptor, position));
    const dataFilters = getDataFilters(getState());
    const loadingFunctions = getLayerLoadingFunctions(dispatch, layer.getId(), tokenString);
    layer.syncData({ ...loadingFunctions, dataFilters });
  };
}

export function updateLayerLabel(id, newLabel) {
  return {
    type: UPDATE_LAYER_PROP,
    id,
    propName: 'label',
    newValue: newLabel,
  };
}

export function updateLayerShowAtAllZoomLevels(id, showAtAllZoomLevels) {
  return {
    type: UPDATE_LAYER_PROP,
    id,
    propName: 'showAtAllZoomLevels',
    newValue: showAtAllZoomLevels,
  };
}

export function updateLayerMinZoom(id, minZoom) {
  return {
    type: UPDATE_LAYER_PROP,
    id,
    propName: 'minZoom',
    newValue: minZoom,
  };
}

export function updateLayerMaxZoom(id, maxZoom) {
  return {
    type: UPDATE_LAYER_PROP,
    id,
    propName: 'maxZoom',
    newValue: maxZoom,
  };
}

export function removeLayer(id) {
  return {
    type: REMOVE_LAYER,
    id
  };
}

export function setMeta(metaJson) {
  return async dispatch => {
    dispatch({
      type: SET_META,
      meta: metaJson
    });
  };
}

export function setTimeFilters(timeFilters) {
  const tokenString = 'data_request_sync_timechange';
  return async (dispatch, getState) => {
    dispatch({
      type: SET_TIME_FILTERS,
      ...timeFilters
    });
    const state = getState();
    const dataFilters = getDataFilters(state);
    const layerList = getLayerList(getState());
    layerList.forEach(layer => {
      const loadingFunctions = getLayerLoadingFunctions(dispatch, layer.getId(), tokenString);
      layer.syncData({
        ...loadingFunctions,
        dataFilters: { ...dataFilters, timeFilters: { ...timeFilters } }
      });
    });
  };
}

export function updateLayerStyle(style, temporary = true) {
  const tokenString = 'data_request_sync_style_change';
  return async (dispatch, getState) => {
    await dispatch({
      type: UPDATE_LAYER_STYLE_FOR_SELECTED_LAYER,
      style: {
        ...style,
        temporary
      },
    });
    const state = getState();
    const dataFilters = getDataFilters(state);
    const layer = getSelectedLayer(state);
    const loadingFunctions = getLayerLoadingFunctions(dispatch, layer.getId(), tokenString);
    layer.syncData({ ...loadingFunctions, dataFilters });
  };
}

export function promoteTemporaryStyles() {
  return {
    type: PROMOTE_TEMPORARY_STYLES
  };
}

export function clearTemporaryStyles() {
  return {
    type: CLEAR_TEMPORARY_STYLES
  };
}

<<<<<<< HEAD

export function setJoinsForLayer(layer, joins) {
  const tokenString = 'data_request_sync_setjoins';
  return async (dispatch, getState) => {
    await dispatch({
      type: SET_JOINS,
      layer: layer,
      joins: joins
    });
    const dataFilters = getDataFilters(getState());
    const loadingFunctions = getLayerLoadingFunctions(dispatch, layer.getId(), tokenString);
    layer.syncData({ ...loadingFunctions, dataFilters });
  };
}



export async function loadMapResources(dispatch) {

=======
export async function loadMetaResources(dispatch) {
>>>>>>> 7a341a5c
  const meta = await fetch(`${GIS_API_RELATIVE}/meta`);
  const metaJson = await meta.json();
  await dispatch(setMeta(metaJson));
}

export async function loadMapResources(dispatch) {
  await dispatch(replaceLayerList(
    [
      {
        dataDirty: false,
        id: "0hmz5",
        label: 'light theme tiles',
        sourceDescriptor: { "type": "EMS_TMS", "id": "road_map" },
        visible: false,
        temporary: false,
        style: {},
        type: "TILE",
        showAtAllZoomLevels: true,
        minZoom: 0,
        maxZoom: 24,
      },
      {
        id: "0pmk0",
        label: 'dark theme tiles',
        sourceDescriptor: {
          "type": "EMS_XYZ",
          "urlTemplate": "https://api.mapbox.com/styles/v1/npeihl/cjgib11ei001w2rrva9nomul9/tiles/256/{z}/{x}/{y}@2x?access_token=pk.eyJ1IjoibnBlaWhsIiwiYSI6InVmU21qeVUifQ.jwa9V6XsmccKsEHKh5QfmQ"
        },
        visible: true,
        temporary: false,
        style: {},
        type: "TILE",
        showAtAllZoomLevels: true,
        minZoom: 0,
        maxZoom: 24,
      },
      {
<<<<<<< HEAD
        "id": "giflh",
        "label": null,
        "showAtAllZoomLevels": true,
        "minZoom": 0,
=======
        "id": "heatmap_demo",
        "label": "logs* heatmap",
        "showAtAllZoomLevels": false,
        "minZoom": 0,
        "maxZoom": 8,
        "sourceDescriptor": {
          "type": "ES_GEOHASH_GRID",
          "indexPatternId": "90943e30-9a47-11e8-b64d-95841ca0b247",
          "geoField": "geo.coordinates",
        },
        "visible": true,
        "temporary": false,
        "style": {
          refinement: 'most_fine',
          type: 'HEATMAP',
        },
        "type": "GEOHASH_GRID"
      },
      {
        "id": "doc_demo",
        "label": "logs* documents",
        "showAtAllZoomLevels": false,
        "minZoom": 6,
>>>>>>> 7a341a5c
        "maxZoom": 24,
        "sourceDescriptor": { "type": "EMS_FILE", "name": "World Countries" },
        "visible": true,
        "temporary": false,
        "style": {
          "type": "VECTOR",
          "properties": { "fillColor": { "type": "STATIC", "options": { "color": "#e6194b" } } }
        },
        "type": "VECTOR"
      }
    ]
  ));

}<|MERGE_RESOLUTION|>--- conflicted
+++ resolved
@@ -275,7 +275,6 @@
   };
 }
 
-<<<<<<< HEAD
 
 export function setJoinsForLayer(layer, joins) {
   const tokenString = 'data_request_sync_setjoins';
@@ -291,13 +290,7 @@
   };
 }
 
-
-
-export async function loadMapResources(dispatch) {
-
-=======
 export async function loadMetaResources(dispatch) {
->>>>>>> 7a341a5c
   const meta = await fetch(`${GIS_API_RELATIVE}/meta`);
   const metaJson = await meta.json();
   await dispatch(setMeta(metaJson));
@@ -335,36 +328,10 @@
         maxZoom: 24,
       },
       {
-<<<<<<< HEAD
         "id": "giflh",
         "label": null,
         "showAtAllZoomLevels": true,
         "minZoom": 0,
-=======
-        "id": "heatmap_demo",
-        "label": "logs* heatmap",
-        "showAtAllZoomLevels": false,
-        "minZoom": 0,
-        "maxZoom": 8,
-        "sourceDescriptor": {
-          "type": "ES_GEOHASH_GRID",
-          "indexPatternId": "90943e30-9a47-11e8-b64d-95841ca0b247",
-          "geoField": "geo.coordinates",
-        },
-        "visible": true,
-        "temporary": false,
-        "style": {
-          refinement: 'most_fine',
-          type: 'HEATMAP',
-        },
-        "type": "GEOHASH_GRID"
-      },
-      {
-        "id": "doc_demo",
-        "label": "logs* documents",
-        "showAtAllZoomLevels": false,
-        "minZoom": 6,
->>>>>>> 7a341a5c
         "maxZoom": 24,
         "sourceDescriptor": { "type": "EMS_FILE", "name": "World Countries" },
         "visible": true,
