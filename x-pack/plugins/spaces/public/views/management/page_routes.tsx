--- conflicted
+++ resolved
@@ -3,18 +3,13 @@
  * or more contributor license agreements. Licensed under the Elastic License;
  * you may not use this file except in compliance with the Elastic License.
  */
-<<<<<<< HEAD
-=======
-import { I18nContext } from 'ui/i18n';
->>>>>>> bfbce221
-
-import { I18nProvider } from '@kbn/i18n/react';
 // @ts-ignore
 import template from 'plugins/spaces/views/management/template.html';
 import { SpacesNavState } from 'plugins/spaces/views/nav_control';
 import React from 'react';
 import { render, unmountComponentAtNode } from 'react-dom';
 import 'ui/autoload/styles';
+import { I18nContext } from 'ui/i18n';
 import { kfetch } from 'ui/kfetch';
 // @ts-ignore
 import routes from 'ui/routes';
