--- conflicted
+++ resolved
@@ -14,10 +14,6 @@
 export { SpaceSelectorPageProvider } from './space_selector_page';
 export { AccountSettingProvider } from './accountsetting_page';
 export { InfraHomePageProvider } from './infra_home_page';
-<<<<<<< HEAD
 export { GisPageProvider } from './gis_page';
 export { StatusPagePageProvider } from './status_page';
-=======
-export { StatusPagePageProvider } from './status_page';
-export { UpgradeAssistantProvider } from './upgrade_assistant';
->>>>>>> 2759e350
+export { UpgradeAssistantProvider } from './upgrade_assistant';