/*
 * Licensed to Elasticsearch B.V. under one or more contributor
 * license agreements. See the NOTICE file distributed with
 * this work for additional information regarding copyright
 * ownership. Elasticsearch B.V. licenses this file to you under
 * the Apache License, Version 2.0 (the "License"); you may
 * not use this file except in compliance with the License.
 * You may obtain a copy of the License at
 *
 *    http://www.apache.org/licenses/LICENSE-2.0
 *
 * Unless required by applicable law or agreed to in writing,
 * software distributed under the License is distributed on an
 * "AS IS" BASIS, WITHOUT WARRANTIES OR CONDITIONS OF ANY
 * KIND, either express or implied.  See the License for the
 * specific language governing permissions and limitations
 * under the License.
 */

import expect from 'expect.js';

export default function ({ getService, getPageObjects }) {
  const log = getService('log');
  const retry = getService('retry');
  const inspector = getService('inspector');
<<<<<<< HEAD
  const PageObjects = getPageObjects(['common', 'visualize', 'header', 'timePicker']);
=======
  const filterBar = getService('filterBar');
  const PageObjects = getPageObjects(['common', 'visualize', 'header']);
>>>>>>> 779c9e1f

  describe('vertical bar chart', function () {
    const fromTime = '2015-09-19 06:31:44.000';
    const toTime = '2015-09-23 18:31:44.000';
    const vizName1 = 'Visualization VerticalBarChart';

    const initBarChart = async () => {
      log.debug('navigateToApp visualize');
      await PageObjects.visualize.navigateToNewVisualization();
      log.debug('clickVerticalBarChart');
      await PageObjects.visualize.clickVerticalBarChart();
      await PageObjects.visualize.clickNewSearch();
      await PageObjects.timePicker.setAbsoluteRange(fromTime, toTime);
      log.debug('Bucket = X-Axis');
      await PageObjects.visualize.clickBucket('X-Axis');
      log.debug('Aggregation = Date Histogram');
      await PageObjects.visualize.selectAggregation('Date Histogram');
      log.debug('Field = @timestamp');
      await PageObjects.visualize.selectField('@timestamp');
      // leaving Interval set to Auto
      await PageObjects.visualize.clickGo();
    };


    before(initBarChart);

    it('should save and load', async function () {
      await PageObjects.visualize.saveVisualizationExpectSuccessAndBreadcrumb(vizName1);
      await PageObjects.visualize.waitForVisualizationSavedToastGone();
      await PageObjects.visualize.loadSavedVisualization(vizName1);
      await PageObjects.visualize.waitForVisualization();
    });

    it('should have inspector enabled', async function () {
      await inspector.expectIsEnabled();
    });

    it('should show correct chart', async function () {
      const expectedChartValues = [37, 202, 740, 1437, 1371, 751, 188, 31, 42, 202, 683,
        1361, 1415, 707, 177, 27, 32, 175, 707, 1408, 1355, 726, 201, 29
      ];

      // Most recent failure on Jenkins usually indicates the bar chart is still being drawn?
      // return arguments[0].getAttribute(arguments[1]);","args":[{"ELEMENT":"592"},"fill"]}] arguments[0].getAttribute is not a function
      // try sleeping a bit before getting that data
      await retry.try(async () => {
        const data = await PageObjects.visualize.getBarChartData();
        log.debug('data=' + data);
        log.debug('data.length=' + data.length);
        expect(data).to.eql(expectedChartValues);
      });
    });

    it('should show correct data', async function () {
      // this is only the first page of the tabular data.
      const expectedChartData =  [
        ['2015-09-20 00:00', '37'],
        ['2015-09-20 03:00', '202'],
        ['2015-09-20 06:00', '740'],
        ['2015-09-20 09:00', '1,437'],
        ['2015-09-20 12:00', '1,371'],
        ['2015-09-20 15:00', '751'],
        ['2015-09-20 18:00', '188'],
        ['2015-09-20 21:00', '31'],
        ['2015-09-21 00:00', '42'],
        ['2015-09-21 03:00', '202'],
        [ '2015-09-21 06:00', '683' ],
        [ '2015-09-21 09:00', '1,361' ],
        [ '2015-09-21 12:00', '1,415' ],
        [ '2015-09-21 15:00', '707' ],
        [ '2015-09-21 18:00', '177' ],
        [ '2015-09-21 21:00', '27' ],
        [ '2015-09-22 00:00', '32' ],
        [ '2015-09-22 03:00', '175' ],
        [ '2015-09-22 06:00', '707' ],
        [ '2015-09-22 09:00', '1,408' ],
      ];

      await inspector.open();
      await inspector.expectTableData(expectedChartData);
      await inspector.close();
    });

    it('should have `drop partial buckets` option', async () => {
      const fromTime = '2015-09-20 06:31:44.000';
      const toTime = '2015-09-22 18:31:44.000';

      await PageObjects.timePicker.setAbsoluteRange(fromTime, toTime);

      let expectedChartValues = [
        82, 218, 341, 440, 480, 517, 522, 446, 403, 321, 258, 172, 95, 55, 38, 24, 3, 4,
        11, 14, 17, 38, 49, 115, 152, 216, 315, 402, 446, 513, 520, 474, 421, 307, 230,
        170, 99, 48, 30, 15, 10, 2, 8, 7, 17, 34, 37, 104, 153, 241, 313, 404, 492, 512,
        503, 473, 379, 293, 277, 156, 56
      ];

      // Most recent failure on Jenkins usually indicates the bar chart is still being drawn?
      // return arguments[0].getAttribute(arguments[1]);","args":[{"ELEMENT":"592"},"fill"]}] arguments[0].getAttribute is not a function
      // try sleeping a bit before getting that data
      await retry.try(async () => {
        const data = await PageObjects.visualize.getBarChartData();
        log.debug('data=' + data);
        log.debug('data.length=' + data.length);
        expect(data).to.eql(expectedChartValues);
      });

      await PageObjects.visualize.toggleOpenEditor(2);
      await PageObjects.visualize.clickDropPartialBuckets();
      await PageObjects.visualize.clickGo();

      expectedChartValues = [
        218, 341, 440, 480, 517, 522, 446, 403, 321, 258, 172, 95, 55, 38, 24, 3, 4,
        11, 14, 17, 38, 49, 115, 152, 216, 315, 402, 446, 513, 520, 474, 421, 307, 230,
        170, 99, 48, 30, 15, 10, 2, 8, 7, 17, 34, 37, 104, 153, 241, 313, 404, 492, 512,
        503, 473, 379, 293, 277, 156
      ];

      // Most recent failure on Jenkins usually indicates the bar chart is still being drawn?
      // return arguments[0].getAttribute(arguments[1]);","args":[{"ELEMENT":"592"},"fill"]}] arguments[0].getAttribute is not a function
      // try sleeping a bit before getting that data
      await retry.try(async () => {
        const data = await PageObjects.visualize.getBarChartData();
        log.debug('data=' + data);
        log.debug('data.length=' + data.length);
        expect(data).to.eql(expectedChartValues);
      });
    });

    describe.skip('switch between Y axis scale types', () => {
      before(initBarChart);
      const axisId = 'ValueAxis-1';

      it('should show ticks on selecting log scale', async () => {
        await PageObjects.visualize.clickMetricsAndAxes();
        await PageObjects.visualize.clickYAxisOptions(axisId);
        await PageObjects.visualize.selectYAxisScaleType(axisId, 'log');
        await PageObjects.visualize.clickYAxisAdvancedOptions(axisId);
        await PageObjects.visualize.changeYAxisFilterLabelsCheckbox(axisId, false);
        await PageObjects.visualize.clickGo();
        const labels = await PageObjects.visualize.getYAxisLabels();
        const expectedLabels = [
          '2', '3', '5', '7', '10', '20', '30', '50', '70', '100', '200',
          '300', '500', '700', '1,000', '2,000', '3,000', '5,000', '7,000',
        ];
        expect(labels).to.eql(expectedLabels);
      });

      it('should show filtered ticks on selecting log scale', async () => {
        await PageObjects.visualize.changeYAxisFilterLabelsCheckbox(axisId, true);
        await PageObjects.visualize.clickGo();
        const labels = await PageObjects.visualize.getYAxisLabels();
        const expectedLabels = [
          '2', '3', '5', '7', '10', '20', '30', '50', '70', '100', '200',
          '300', '500', '700', '1,000', '2,000', '3,000', '5,000', '7,000',
        ];
        expect(labels).to.eql(expectedLabels);
      });

      it('should show ticks on selecting square root scale', async () => {
        await PageObjects.visualize.selectYAxisScaleType(axisId, 'square root');
        await PageObjects.visualize.changeYAxisFilterLabelsCheckbox(axisId, false);
        await PageObjects.visualize.clickGo();
        const labels = await PageObjects.visualize.getYAxisLabels();
        const expectedLabels = [
          '0', '200', '400', '600', '800', '1,000', '1,200', '1,400', '1,600',
        ];
        expect(labels).to.eql(expectedLabels);
      });

      it('should show filtered ticks on selecting square root scale', async () => {
        await PageObjects.visualize.changeYAxisFilterLabelsCheckbox(axisId, true);
        await PageObjects.visualize.clickGo();
        const labels = await PageObjects.visualize.getYAxisLabels();
        const expectedLabels = [
          '200', '400', '600', '800', '1,000', '1,200', '1,400',
        ];
        expect(labels).to.eql(expectedLabels);
      });

      it('should show ticks on selecting linear scale', async () => {
        await PageObjects.visualize.selectYAxisScaleType(axisId, 'linear');
        await PageObjects.visualize.changeYAxisFilterLabelsCheckbox(axisId, false);
        await PageObjects.visualize.clickGo();
        const labels = await PageObjects.visualize.getYAxisLabels();
        log.debug(labels);
        const expectedLabels = [
          '0', '200', '400', '600', '800', '1,000', '1,200', '1,400', '1,600',
        ];
        expect(labels).to.eql(expectedLabels);
      });

      it('should show filtered ticks on selecting linear scale', async () => {
        await PageObjects.visualize.changeYAxisFilterLabelsCheckbox(axisId, true);
        await PageObjects.visualize.clickGo();
        const labels = await PageObjects.visualize.getYAxisLabels();
        const expectedLabels = [
          '200', '400', '600', '800', '1,000', '1,200', '1,400',
        ];
        expect(labels).to.eql(expectedLabels);
      });
    });

    describe('vertical bar with split series', function () {
      before(initBarChart);

      it('should show correct series', async function () {
        await PageObjects.visualize.toggleOpenEditor(2, 'false');
        await PageObjects.visualize.clickAddBucket();
        await PageObjects.visualize.clickBucket('Split Series');
        await PageObjects.visualize.selectAggregation('Terms');
        await PageObjects.visualize.selectField('response.raw');
        await PageObjects.header.waitUntilLoadingHasFinished();

        await PageObjects.common.sleep(1003);
        await PageObjects.visualize.clickGo();
        await PageObjects.header.waitUntilLoadingHasFinished();

        const expectedEntries = ['200', '404', '503'];
        const legendEntries = await PageObjects.visualize.getLegendEntries();
        expect(legendEntries).to.eql(expectedEntries);
      });

      it('should allow custom sorting of series', async () => {
        await PageObjects.visualize.toggleOpenEditor(1, 'false');
        await PageObjects.visualize.selectCustomSortMetric(3, 'Min', 'bytes');
        await PageObjects.visualize.clickGo();
        await PageObjects.header.waitUntilLoadingHasFinished();

        const expectedEntries = ['404', '200', '503'];
        const legendEntries = await PageObjects.visualize.getLegendEntries();
        expect(legendEntries).to.eql(expectedEntries);
      });

      it ('should correctly filter by legend', async () => {
        await PageObjects.visualize.filterLegend('200');
        await PageObjects.visualize.waitForVisualization();
        const legendEntries = await PageObjects.visualize.getLegendEntries();
        const expectedEntries = ['200'];
        expect(legendEntries).to.eql(expectedEntries);
        await filterBar.removeFilter('response.raw');
        await PageObjects.visualize.waitForVisualization();
      });
    });

    describe('vertical bar with multiple splits', function () {
      before(initBarChart);

      it('should show correct series', async function () {
        await PageObjects.visualize.toggleOpenEditor(2, 'false');
        await PageObjects.visualize.clickAddBucket();
        await PageObjects.visualize.clickBucket('Split Series');
        await PageObjects.visualize.selectAggregation('Terms');
        await PageObjects.visualize.selectField('response.raw');
        await PageObjects.header.waitUntilLoadingHasFinished();

        await PageObjects.visualize.toggleOpenEditor(3, 'false');
        await PageObjects.visualize.clickAddBucket();
        await PageObjects.visualize.clickBucket('Split Series');
        await PageObjects.visualize.selectAggregation('Terms');
        await PageObjects.visualize.selectField('machine.os');
        await PageObjects.header.waitUntilLoadingHasFinished();

        await PageObjects.common.sleep(1003);
        await PageObjects.visualize.clickGo();
        await PageObjects.header.waitUntilLoadingHasFinished();

        const expectedEntries = [
          '200 - win 8', '200 - win xp', '200 - ios', '200 - osx', '200 - win 7',
          '404 - ios', '503 - ios', '503 - osx', '503 - win 7', '503 - win 8',
          '503 - win xp', '404 - osx', '404 - win 7', '404 - win 8', '404 - win xp'
        ];
        const legendEntries = await PageObjects.visualize.getLegendEntries();
        expect(legendEntries).to.eql(expectedEntries);
      });

      it('should show correct series when disabling first agg', async function () {
        await PageObjects.visualize.toggleDisabledAgg(3);
        await PageObjects.visualize.clickGo();
        await PageObjects.header.waitUntilLoadingHasFinished();

        const expectedEntries = [ 'win 8', 'win xp', 'ios', 'osx', 'win 7' ];
        const legendEntries = await PageObjects.visualize.getLegendEntries();
        expect(legendEntries).to.eql(expectedEntries);
      });
    });

    describe('vertical bar with derivative', function () {
      before(initBarChart);

      it('should show correct series', async function () {
        await PageObjects.visualize.toggleOpenEditor(2, 'false');
        await PageObjects.visualize.toggleOpenEditor(1);
        await PageObjects.visualize.selectAggregation('Derivative', 'metrics');
        await PageObjects.header.waitUntilLoadingHasFinished();


        await PageObjects.common.sleep(1003);
        await PageObjects.visualize.clickGo();
        await PageObjects.header.waitUntilLoadingHasFinished();

        const expectedEntries = [
          'Derivative of Count'
        ];
        const legendEntries = await PageObjects.visualize.getLegendEntries();
        expect(legendEntries).to.eql(expectedEntries);
      });

      it('should show an error if last bucket aggregation is terms', async () => {
        await PageObjects.visualize.toggleOpenEditor(2, 'false');
        await PageObjects.visualize.clickAddBucket();
        await PageObjects.visualize.clickBucket('Split Series');
        await PageObjects.visualize.selectAggregation('Terms');
        await PageObjects.visualize.selectField('response.raw');

        const errorMessage = await PageObjects.visualize.getBucketErrorMessage();
        expect(errorMessage).to.contain('Last bucket aggregation must be "Date Histogram"');
      });

    });
  });
}<|MERGE_RESOLUTION|>--- conflicted
+++ resolved
@@ -23,12 +23,8 @@
   const log = getService('log');
   const retry = getService('retry');
   const inspector = getService('inspector');
-<<<<<<< HEAD
+  const filterBar = getService('filterBar');
   const PageObjects = getPageObjects(['common', 'visualize', 'header', 'timePicker']);
-=======
-  const filterBar = getService('filterBar');
-  const PageObjects = getPageObjects(['common', 'visualize', 'header']);
->>>>>>> 779c9e1f
 
   describe('vertical bar chart', function () {
     const fromTime = '2015-09-19 06:31:44.000';
