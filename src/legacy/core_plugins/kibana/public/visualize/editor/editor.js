/*
 * Licensed to Elasticsearch B.V. under one or more contributor
 * license agreements. See the NOTICE file distributed with
 * this work for additional information regarding copyright
 * ownership. Elasticsearch B.V. licenses this file to you under
 * the Apache License, Version 2.0 (the "License"); you may
 * not use this file except in compliance with the License.
 * You may obtain a copy of the License at
 *
 *    http://www.apache.org/licenses/LICENSE-2.0
 *
 * Unless required by applicable law or agreed to in writing,
 * software distributed under the License is distributed on an
 * "AS IS" BASIS, WITHOUT WARRANTIES OR CONDITIONS OF ANY
 * KIND, either express or implied.  See the License for the
 * specific language governing permissions and limitations
 * under the License.
 */

import _ from 'lodash';
import '../saved_visualizations/saved_visualizations';
import './visualization_editor';
import 'ui/vis/editors/default/sidebar';
import 'ui/visualize';
import 'ui/collapsible_sidebar';
<<<<<<< HEAD
import 'ui/query_bar';
import { uiCapabilities } from 'ui/capabilities';
=======
import 'ui/search_bar';
import 'ui/apply_filters';
>>>>>>> 910bebb3
import chrome from 'ui/chrome';
import React from 'react';
import angular from 'angular';
import { toastNotifications } from 'ui/notify';
import { VisTypesRegistryProvider } from 'ui/registry/vis_types';
import { DocTitleProvider } from 'ui/doc_title';
import { FilterBarQueryFilterProvider } from 'ui/filter_bar/query_filter';
import { stateMonitorFactory } from 'ui/state_management/state_monitor_factory';
import { migrateAppState } from './lib';
import uiRoutes from 'ui/routes';
import { uiModules } from 'ui/modules';
import editorTemplate from './editor.html';
import { DashboardConstants } from '../../dashboard/dashboard_constants';
import { VisualizeConstants } from '../visualize_constants';
import { KibanaParsedUrl } from 'ui/url/kibana_parsed_url';
import { absoluteToParsedUrl } from 'ui/url/absolute_to_parsed_url';
import { migrateLegacyQuery } from 'ui/utils/migrate_legacy_query';
import { recentlyAccessed } from 'ui/persisted_log';
import { timefilter } from 'ui/timefilter';
import { getVisualizeLoader } from '../../../../../../ui/public/visualize/loader';
import { showShareContextMenu, ShareContextMenuExtensionsRegistryProvider } from 'ui/share';
import { getUnhashableStatesProvider } from 'ui/state_management/state_hashing';
import { showSaveModal } from 'ui/saved_objects/show_saved_object_save_modal';
import { SavedObjectSaveModal } from 'ui/saved_objects/components/saved_object_save_modal';
import { getEditBreadcrumbs, getCreateBreadcrumbs } from '../breadcrumbs';

uiRoutes
  .when(VisualizeConstants.CREATE_PATH, {
    template: editorTemplate,
    k7Breadcrumbs: getCreateBreadcrumbs,
    resolve: {
      savedVis: function (savedVisualizations, redirectWhenMissing, $route, Private, i18n) {
        const visTypes = Private(VisTypesRegistryProvider);
        const visType = _.find(visTypes, { name: $route.current.params.type });
        const shouldHaveIndex = visType.requiresSearch && visType.options.showIndexSelection;
        const hasIndex = $route.current.params.indexPattern || $route.current.params.savedSearchId;
        if (shouldHaveIndex && !hasIndex) {
          throw new Error(
            i18n('kbn.visualize.createVisualization.noIndexPatternOrSavedSearchIdErrorMessage', {
              defaultMessage: 'You must provide either an indexPattern or a savedSearchId',
            })
          );
        }

        return savedVisualizations.get($route.current.params)
          .catch(redirectWhenMissing({
            '*': '/visualize'
          }));
      }
    }
  })
  .when(`${VisualizeConstants.EDIT_PATH}/:id`, {
    template: editorTemplate,
    k7Breadcrumbs: getEditBreadcrumbs,
    resolve: {
      savedVis: function (savedVisualizations, redirectWhenMissing, $route) {
        return savedVisualizations.get($route.current.params.id)
          .then((savedVis) => {
            recentlyAccessed.add(
              savedVis.getFullPath(),
              savedVis.title,
              savedVis.id);
            return savedVis;
          })
          .catch(redirectWhenMissing({
            'visualization': '/visualize',
            'search': '/management/kibana/objects/savedVisualizations/' + $route.current.params.id,
            'index-pattern': '/management/kibana/objects/savedVisualizations/' + $route.current.params.id,
            'index-pattern-field': '/management/kibana/objects/savedVisualizations/' + $route.current.params.id
          }));
      }
    }
  });

uiModules
  .get('app/visualize', [
    'kibana/notify',
    'kibana/url'
  ])
  .directive('visualizeApp', function () {
    return {
      restrict: 'E',
      controllerAs: 'visualizeApp',
      controller: VisEditor,
    };
  });

function VisEditor(
  $scope,
  $element,
  $route,
  AppState,
  $window,
  $injector,
  kbnUrl,
  redirectWhenMissing,
  Private,
  Promise,
  config,
  kbnBaseUrl,
  localStorage,
  i18n
) {
  const docTitle = Private(DocTitleProvider);
  const queryFilter = Private(FilterBarQueryFilterProvider);
  const getUnhashableStates = Private(getUnhashableStatesProvider);
  const shareContextMenuExtensions = Private(ShareContextMenuExtensionsRegistryProvider);

  // Retrieve the resolved SavedVis instance.
  const savedVis = $route.current.locals.savedVis;
  // vis is instance of src/ui/public/vis/vis.js.
  // SearchSource is a promise-based stream of search results that can inherit from other search sources.
  const { vis, searchSource } = savedVis;

  $scope.vis = vis;

  const $appStatus = this.appStatus = {
    dirty: !savedVis.id
  };

  $scope.topNavMenu = getTopNavMenu();

  let stateMonitor;

  if (savedVis.id) {
    docTitle.change(savedVis.title);
  }

  // Extract visualization state with filtered aggs. You can see these filtered aggs in the URL.
  // Consists of things like aggs, params, listeners, title, type, etc.
  const savedVisState = vis.getState();
  const stateDefaults = {
    uiState: savedVis.uiStateJSON ? JSON.parse(savedVis.uiStateJSON) : {},
    linked: !!savedVis.savedSearchId,
    query: searchSource.getOwnField('query') || {
      query: '',
      language: localStorage.get('kibana.userQueryLanguage') || config.get('search:queryLanguage')
    },
    filters: searchSource.getOwnField('filter') || [],
    vis: savedVisState
  };

  // Instance of app_state.js.
  const $state = (function initState() {
    // This is used to sync visualization state with the url when `appState.save()` is called.
    const appState = new AppState(stateDefaults);

    // Initializing appState does two things - first it translates the defaults into AppState,
    // second it updates appState based on the url (the url trumps the defaults). This means if
    // we update the state format at all and want to handle BWC, we must not only migrate the
    // data stored with saved vis, but also any old state in the url.
    migrateAppState(appState);

    // The savedVis is pulled from elasticsearch, but the appState is pulled from the url, with the
    // defaults applied. If the url was from a previous session which included modifications to the
    // appState then they won't be equal.
    if (!angular.equals(appState.vis, savedVisState)) {
      Promise.try(function () {
        vis.setState(appState.vis);
      })
        .catch(redirectWhenMissing({
          'index-pattern-field': '/visualize'
        }));
    }

    return appState;
  }());

<<<<<<< HEAD
  function getTopNavMenu() {

    const saveAction = {
      key: i18n('kbn.topNavMenu.saveVisualizationButtonLabel', { defaultMessage: 'save' }),
      description: i18n('kbn.visualize.topNavMenu.saveVisualizationButtonAriaLabel', {
        defaultMessage: 'Save Visualization',
      }),
      testId: 'visualizeSaveButton',
      disableButton() {
        return Boolean(vis.dirty);
      },
      tooltip() {
        if (vis.dirty) {
          return i18n('kbn.visualize.topNavMenu.saveVisualizationDisabledButtonTooltip', {
            defaultMessage: 'Apply or Discard your changes before saving'
          });
        }
      },
      run: async () => {
        const onSave = ({ newTitle, newCopyOnSave, isTitleDuplicateConfirmed, onTitleDuplicate }) => {
          const currentTitle = savedVis.title;
          savedVis.title = newTitle;
          savedVis.copyOnSave = newCopyOnSave;
          const saveOptions = {
            confirmOverwrite: false,
            isTitleDuplicateConfirmed,
            onTitleDuplicate,
          };
          return doSave(saveOptions).then(({ id, error }) => {
            // If the save wasn't successful, put the original values back.
            if (!id || error) {
              savedVis.title = currentTitle;
            }
            return { id, error };
          });
        };

        const saveModal = (
          <SavedObjectSaveModal
            onSave={onSave}
            onClose={() => { }}
            title={savedVis.title}
            showCopyOnSave={savedVis.id ? true : false}
            objectType="visualization"
          />);
        showSaveModal(saveModal);
      }
    };

    const shareAction = {
      key: i18n('kbn.topNavMenu.shareVisualizationButtonLabel', { defaultMessage: 'share' }),
      description: i18n('kbn.visualize.topNavMenu.shareVisualizationButtonAriaLabel', {
        defaultMessage: 'Share Visualization',
      }),
      testId: 'shareTopNavButton',
      run: (menuItem, navController, anchorElement) => {
        const hasUnappliedChanges = vis.dirty;
        const hasUnsavedChanges = $appStatus.dirty;
        showShareContextMenu({
          anchorElement,
          allowEmbed: true,
          getUnhashableStates,
          objectId: savedVis.id,
          objectType: 'visualization',
          shareContextMenuExtensions,
          sharingData: {
            title: savedVis.title,
          },
          isDirty: hasUnappliedChanges || hasUnsavedChanges,
        });
      }
    };

    const inspectAction = {
      key: i18n('kbn.topNavMenu.openInspectorButtonLabel', { defaultMessage: 'inspect' }),
      description: i18n('kbn.visualize.topNavMenu.openInspectorButtonAriaLabel', {
        defaultMessage: 'Open Inspector for visualization',
      }),
      testId: 'openInspectorButton',
      disableButton() {
        return !vis.hasInspector || !vis.hasInspector();
      },
      run() {
        vis.openInspector().bindToAngularScope($scope);
      },
      tooltip() {
        if (!vis.hasInspector || !vis.hasInspector()) {
          return i18n('kbn.visualize.topNavMenu.openInspectorDisabledButtonTooltip', {
            defaultMessage: `This visualization doesn't support any inspectors.`,
          });
        }
      }
    };

    const refreshAction = {
      key: i18n('kbn.topNavMenu.refreshButtonLabel', { defaultMessage: 'refresh' }),
      description: i18n('kbn.visualize.topNavMenu.refreshButtonAriaLabel', {
        defaultMessage: 'Refresh',
      }),
      run: function () {
        vis.forceReload();
      },
      testId: 'visualizeRefreshButton',
    };

    if (uiCapabilities.visualize.showWriteControls) {
      return [saveAction, shareAction, inspectAction, refreshAction];
    }
    return [shareAction, inspectAction, refreshAction];
  }
=======
  $scope.filters = queryFilter.getFilters();

  $scope.onFiltersUpdated = filters => {
    // The filters will automatically be set when the queryFilter emits an update event (see below)
    queryFilter.setFilters(filters);
  };

  $scope.onCancelApplyFilters = () => {
    $scope.state.$newFilters = [];
  };

  $scope.onApplyFilters = filters => {
    queryFilter.addFiltersAndChangeTimeFilter(filters);
    $scope.state.$newFilters = [];
  };

  $scope.$watch('state.$newFilters', (filters = []) => {
    if (filters.length === 1) {
      $scope.onApplyFilters(filters);
    }
  });
>>>>>>> 910bebb3

  function init() {
    // export some objects
    $scope.savedVis = savedVis;
    $scope.indexPattern = vis.indexPattern;
    $scope.searchSource = searchSource;
    $scope.state = $state;

    // Create a PersistedState instance.
    $scope.uiState = $state.makeStateful('uiState');
    $scope.appStatus = $appStatus;

    const addToDashMode = $route.current.params[DashboardConstants.ADD_VISUALIZATION_TO_DASHBOARD_MODE_PARAM];
    kbnUrl.removeParam(DashboardConstants.ADD_VISUALIZATION_TO_DASHBOARD_MODE_PARAM);

    $scope.isAddToDashMode = () => addToDashMode;

    $scope.timeRange = timefilter.getTime();
    $scope.opts = _.pick($scope, 'savedVis', 'isAddToDashMode');

    stateMonitor = stateMonitorFactory.create($state, stateDefaults);
    stateMonitor.ignoreProps([ 'vis.listeners' ]).onChange((status) => {
      $appStatus.dirty = status.dirty || !savedVis.id;
    });

    $scope.$watch('state.query', (query) => {
      $scope.updateQueryAndFetch({ query });
    });

    $state.replace();

    $scope.getVisualizationTitle = function getVisualizationTitle() {
      return savedVis.lastSavedTitle || i18n('kbn.visualize.topNavMenu.unsavedVisualizationTitle', {
        defaultMessage: '{visTitle} (unsaved)',
        values: {
          visTitle: savedVis.title,
        },
      });
    };

    $scope.$watchMulti([
      'searchSource.getField("index")',
      'vis.type.options.showTimePicker',
    ], function ([index, requiresTimePicker]) {
      const showTimeFilter = Boolean((!index || index.timeFieldName) && requiresTimePicker);

      if (showTimeFilter) {
        timefilter.enableTimeRangeSelector();
      } else {
        timefilter.disableTimeRangeSelector();
      }
    });

    const updateTimeRange = () => {
      $scope.timeRange = timefilter.getTime();
      // In case we are running in embedded mode (i.e. we used the visualize loader to embed)
      // the visualization, we need to update the timeRange on the visualize handler.
      if ($scope._handler) {
        $scope._handler.update({
          timeRange: $scope.timeRange,
        });
      }
    };

    timefilter.enableAutoRefreshSelector();
    $scope.$listenAndDigestAsync(timefilter, 'timeUpdate', updateTimeRange);

    // update the searchSource when filters update
    $scope.$listen(queryFilter, 'update', function () {
      $scope.filters = queryFilter.getFilters();
      $scope.fetch();
    });

    // update the searchSource when query updates
    $scope.fetch = function () {
      $state.save();
      savedVis.searchSource.setField('query', $state.query);
      savedVis.searchSource.setField('filter', $state.filters);
      $scope.globalFilters = queryFilter.getGlobalFilters();
      $scope.vis.forceReload();
    };

    $scope.$on('$destroy', function () {
      if ($scope._handler) {
        $scope._handler.destroy();
      }
      savedVis.destroy();
      stateMonitor.destroy();
    });

    if (!$scope.chrome.getVisible()) {
      getVisualizeLoader().then(loader => {
        $scope._handler = loader.embedVisualizationWithSavedObject($element.find('.visualize')[0], savedVis, {
          timeRange: $scope.timeRange,
          uiState: $scope.uiState,
          appState: $state,
          listenOnChange: false
        });
      });
    }
  }

  $scope.updateQueryAndFetch = function ({ query }) {
    $state.query = migrateLegacyQuery(query);
    $scope.fetch();
  };

  /**
   * Called when the user clicks "Save" button.
   */
  function doSave(saveOptions) {
    // vis.title was not bound and it's needed to reflect title into visState
    $state.vis.title = savedVis.title;
    $state.vis.type = savedVis.type || $state.vis.type;
    savedVis.visState = $state.vis;
    savedVis.uiStateJSON = angular.toJson($scope.uiState.getChanges());

    return savedVis.save(saveOptions)
      .then(function (id) {
        $scope.$evalAsync(() => {
          stateMonitor.setInitialState($state.toJSON());

          if (id) {
            toastNotifications.addSuccess({
              title: i18n('kbn.visualize.topNavMenu.saveVisualization.successNotificationText', {
                defaultMessage: `Saved '{visTitle}'`,
                values: {
                  visTitle: savedVis.title,
                },
              }),
              'data-test-subj': 'saveVisualizationSuccess',
            });

            if ($scope.isAddToDashMode()) {
              const savedVisualizationParsedUrl = new KibanaParsedUrl({
                basePath: chrome.getBasePath(),
                appId: kbnBaseUrl.slice('/app/'.length),
                appPath: kbnUrl.eval(`${VisualizeConstants.EDIT_PATH}/{{id}}`, { id: savedVis.id }),
              });
              // Manually insert a new url so the back button will open the saved visualization.
              $window.history.pushState({}, '', savedVisualizationParsedUrl.getRootRelativePath());
              // Since we aren't reloading the page, only inserting a new browser history item, we need to manually update
              // the last url for this app, so directly clicking on the Visualize tab will also bring the user to the saved
              // url, not the unsaved one.
              chrome.trackSubUrlForApp('kibana:visualize', savedVisualizationParsedUrl);

              const lastDashboardAbsoluteUrl = chrome.getNavLinkById('kibana:dashboard').lastSubUrl;
              const dashboardParsedUrl = absoluteToParsedUrl(lastDashboardAbsoluteUrl, chrome.getBasePath());
              dashboardParsedUrl.addQueryParameter(DashboardConstants.NEW_VISUALIZATION_ID_PARAM, savedVis.id);
              kbnUrl.change(dashboardParsedUrl.appPath);
            } else if (savedVis.id === $route.current.params.id) {
              docTitle.change(savedVis.lastSavedTitle);
              chrome.breadcrumbs.set($injector.invoke(getEditBreadcrumbs));
            } else {
              kbnUrl.change(`${VisualizeConstants.EDIT_PATH}/{{id}}`, { id: savedVis.id });
            }
          }
        });
        return { id };
      }, (error) => {
        // eslint-disable-next-line
        console.error(error);
        toastNotifications.addDanger({
          title: i18n('kbn.visualize.topNavMenu.saveVisualization.failureNotificationText', {
            defaultMessage: `Error on saving '{visTitle}'`,
            values: {
              visTitle: savedVis.title,
            },
          }),
          text: error.message,
          'data-test-subj': 'saveVisualizationError',
        });
        return { error };
      });
  }

  $scope.unlink = function () {
    if (!$state.linked) return;

    $state.linked = false;
    const searchSourceParent = searchSource.getParent();
    const searchSourceGrandparent = searchSourceParent.getParent();

    delete savedVis.savedSearchId;
    delete vis.savedSearchId;
    searchSourceParent.setField('filter', _.union(searchSource.getOwnField('filter'), searchSourceParent.getOwnField('filter')));

    $state.query = searchSourceParent.getField('query');
    $state.filters = searchSourceParent.getField('filter');
    searchSource.setField('index', searchSourceParent.getField('index'));
    searchSource.setParent(searchSourceGrandparent);

    toastNotifications.addSuccess(
      i18n('kbn.visualize.linkedToSearch.unlinkSuccessNotificationText', {
        defaultMessage: `Unlinked from saved search '{searchTitle}'`,
        values: {
          searchTitle: savedVis.savedSearch.title
        }
      })
    );

    $scope.fetch();
  };


  $scope.getAdditionalMessage = () => {
    return (
      '<i class="kuiIcon fa-flask"></i>' +
      i18n('kbn.visualize.experimentalVisInfoText', { defaultMessage: 'This visualization is marked as experimental.' }) +
      ' ' +
      vis.type.feedbackMessage
    );
  };

  init();
}<|MERGE_RESOLUTION|>--- conflicted
+++ resolved
@@ -23,13 +23,10 @@
 import 'ui/vis/editors/default/sidebar';
 import 'ui/visualize';
 import 'ui/collapsible_sidebar';
-<<<<<<< HEAD
 import 'ui/query_bar';
 import { uiCapabilities } from 'ui/capabilities';
-=======
 import 'ui/search_bar';
 import 'ui/apply_filters';
->>>>>>> 910bebb3
 import chrome from 'ui/chrome';
 import React from 'react';
 import angular from 'angular';
@@ -198,7 +195,6 @@
     return appState;
   }());
 
-<<<<<<< HEAD
   function getTopNavMenu() {
 
     const saveAction = {
@@ -309,7 +305,6 @@
     }
     return [shareAction, inspectAction, refreshAction];
   }
-=======
   $scope.filters = queryFilter.getFilters();
 
   $scope.onFiltersUpdated = filters => {
@@ -331,7 +326,6 @@
       $scope.onApplyFilters(filters);
     }
   });
->>>>>>> 910bebb3
 
   function init() {
     // export some objects
