--- conflicted
+++ resolved
@@ -199,19 +199,14 @@
         && serviceSettings.shouldShowZoomMessage();
     }
 
-    _setTmsLayer(tmsLayer) {
+    async _setTmsLayer(tmsLayer) {
       this._kibanaMap.setMinZoom(tmsLayer.minZoom);
       this._kibanaMap.setMaxZoom(tmsLayer.maxZoom);
       if (this._kibanaMap.getZoomLevel() > tmsLayer.maxZoom) {
         this._kibanaMap.setZoomLevel(tmsLayer.maxZoom);
       }
-<<<<<<< HEAD
-      const url = tmsLayer.url;
       const showZoomMessage = this._isConstrainedZoomBaseLayer(tmsLayer);
-=======
-      // const url = tmsLayer.url;
       const url = await (await emsServiceSettings).getUrlTemplateForTMSLayer(tmsLayer);
->>>>>>> 5b667e23
       const options = _.cloneDeep(tmsLayer);
       delete options.id;
       delete options.url;
