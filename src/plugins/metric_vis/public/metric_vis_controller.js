define(function (require) {
  var _ = require('lodash');
  // get the kibana/metric_vis module, and make sure that it requires the "kibana" module if it
  // didn't already
  var module = require('ui/modules').get('kibana/metric_vis', ['kibana']);

  module.controller('KbnMetricVisController', function ($scope, Private) {
    var tabifyAggResponse = Private(require('ui/agg_response/tabify/tabify'));

    var metrics = $scope.metrics = [];

    function isInvalid(val) {
      return _.isUndefined(val) || _.isNull(val) || _.isNaN(val);
    }

    $scope.processTableGroups = function (tableGroups) {
      tableGroups.tables.forEach(function (table) {
        table.columns.forEach(function (column, i) {
          var fieldFormatter = table.aggConfig(column).fieldFormatter();
<<<<<<< HEAD
          var title;
          if ($scope.vis && $scope.vis.params.aggLabels) {
            title = $scope.vis.params.aggLabels[i];
          }
=======
          var value = table.rows[0][i];

          value = isInvalid(value) ? '?' : fieldFormatter(value);

>>>>>>> 381f4adb
          metrics.push({
            label: column.title,
            value: value
          });
        });
      });
    };

    $scope.$watch('esResponse', function (resp) {
      if (resp) {
        metrics.length = 0;
        $scope.processTableGroups(tabifyAggResponse($scope.vis, resp));
      }
    });
  });
});<|MERGE_RESOLUTION|>--- conflicted
+++ resolved
@@ -17,17 +17,10 @@
       tableGroups.tables.forEach(function (table) {
         table.columns.forEach(function (column, i) {
           var fieldFormatter = table.aggConfig(column).fieldFormatter();
-<<<<<<< HEAD
-          var title;
-          if ($scope.vis && $scope.vis.params.aggLabels) {
-            title = $scope.vis.params.aggLabels[i];
-          }
-=======
           var value = table.rows[0][i];
 
           value = isInvalid(value) ? '?' : fieldFormatter(value);
 
->>>>>>> 381f4adb
           metrics.push({
             label: column.title,
             value: value
