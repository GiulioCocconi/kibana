/*
 * Licensed to Elasticsearch B.V. under one or more contributor
 * license agreements. See the NOTICE file distributed with
 * this work for additional information regarding copyright
 * ownership. Elasticsearch B.V. licenses this file to you under
 * the Apache License, Version 2.0 (the "License"); you may
 * not use this file except in compliance with the License.
 * You may obtain a copy of the License at
 *
 *    http://www.apache.org/licenses/LICENSE-2.0
 *
 * Unless required by applicable law or agreed to in writing,
 * software distributed under the License is distributed on an
 * "AS IS" BASIS, WITHOUT WARRANTIES OR CONDITIONS OF ANY
 * KIND, either express or implied.  See the License for the
 * specific language governing permissions and limitations
 * under the License.
 */

import { uiModules } from '../../modules';
import _ from 'lodash';
import MarkdownIt from 'markdown-it';
import { modifyUrl } from '../../url';
import { ORIGIN } from './origin';

const markdownIt = new MarkdownIt({
  html: false,
  linkify: true
});

const TMS_IN_YML_ID = 'TMS in config/kibana.yml';

uiModules.get('kibana')
  .service('serviceSettings', function ($http, $sanitize, mapConfig, regionmapsConfig, tilemapsConfig, kbnVersion) {

    const attributionFromConfig = $sanitize(markdownIt.render(tilemapsConfig.deprecated.config.options.attribution || ''));
    const tmsOptionsFromConfig = _.assign({}, tilemapsConfig.deprecated.config.options, { attribution: attributionFromConfig });

    const extendUrl = (url, props) => (
      modifyUrl(url, parsed => _.merge(parsed, props))
    );

    /**
     *  Unescape a url template that was escaped by encodeURI() so leaflet
     *  will be able to correctly locate the variables in the template
     *  @param  {String} url
     *  @return {String}
     */
    const unescapeTemplateVars = url => {
      const ENCODED_TEMPLATE_VARS_RE = /%7B(\w+?)%7D/g;
      return url.replace(ENCODED_TEMPLATE_VARS_RE, (total, varName) => `{${varName}}`);
    };


    class ServiceSettings {

      constructor() {
        this._queryParams = {
          my_app_version: kbnVersion
        };

        this._loadCatalogue = null;
        this._loadFileLayers = null;
        this._loadTMSServices = null;

        this._invalidateSettings();
      }

      _invalidateSettings() {

        this._loadCatalogue = _.once(async () => {

          if (!mapConfig.includeElasticMapsService) {
            return { services: [] };
          }

          try {
            const response = await this._getManifest(mapConfig.manifestServiceUrl, this._queryParams);
            return response.data;
          } catch (e) {
            if (!e) {
              e = new Error('Unknown error');
            }
            if (!(e instanceof Error)) {
              e = new Error(e.data || `status ${e.statusText || e.status}`);
            }
            throw new Error(`Could not retrieve manifest from the tile service: ${e.message}`);
          }
        });


        this._loadFileLayers = _.once(async () => {
          const catalogue = await this._loadCatalogue();

          const fileService = catalogue.services.find(service => service.type === 'file');
          if (!fileService) {
            return [];
          }

          const manifest = await this._getManifest(fileService.manifest, this._queryParams);
          const layers = manifest.data.layers.filter(layer => layer.format === 'geojson' || layer.format === 'topojson');
          layers.forEach((layer) => {
            layer.attribution = $sanitize(markdownIt.render(layer.attribution));
          });
          return layers;
        });

        this._loadTMSServices = _.once(async () => {

          const catalogue = await this._loadCatalogue();
          const tmsService = catalogue.services.find((service) => service.type === 'tms');
          if (!tmsService) {
            return [];
          }
          const tmsManifest = await this._getManifest(tmsService.manifest, this._queryParams);
          const preppedTMSServices = tmsManifest.data.services.map((tmsService) => {
            const preppedService = _.cloneDeep(tmsService);
            preppedService.attribution = $sanitize(markdownIt.render(preppedService.attribution));
            preppedService.subdomains = preppedService.subdomains || [];
            preppedService.origin = ORIGIN.EMS;
            return preppedService;
          });

          return preppedTMSServices;

        });

      }

      _extendUrlWithParams(url) {
        return unescapeTemplateVars(extendUrl(url, {
          query: this._queryParams
        }));
      }

      /**
       * this internal method is overridden by the tests to simulate custom manifest.
       */
      async _getManifest(manifestUrl) {
        return $http({
          url: extendUrl(manifestUrl, { query: this._queryParams }),
          method: 'GET'
        });
      }


      async getFileLayers() {
        const fileLayers = await this._loadFileLayers();
        return fileLayers.map(fileLayer => {
          const massagedFileLayer = { ...fileLayer };
          delete massagedFileLayer.url;
          massagedFileLayer.origin = ORIGIN.EMS;
          return massagedFileLayer;
        });
      }


      /**
       * Returns all the services published by EMS (if configures)
       * It also includes the service configured in tilemap (override)
       */
      async getTMSServices() {

        const allServices = [];
        if (tilemapsConfig.deprecated.isOverridden) {//use tilemap.* settings from yml
          const tmsService = _.cloneDeep(tmsOptionsFromConfig);
          tmsService.id = TMS_IN_YML_ID;
          tmsService.origin = ORIGIN.KIBANA_YML;
          allServices.push(tmsService);
        }

        const servicesFromManifest = await this._loadTMSServices();

        const strippedServiceFromManifest = servicesFromManifest.map((service) => {
          const strippedService = { ...service };
          //do not expose url. needs to be resolved dynamically
          delete strippedService.url;
          strippedService.origin = ORIGIN.EMS;
          return strippedService;
        });

        return allServices.concat(strippedServiceFromManifest);
      }

      /**
       * Add optional query-parameters to all requests
       *
       * @param additionalQueryParams
       */
      addQueryParams(additionalQueryParams) {
        for (const key in additionalQueryParams) {
          if (additionalQueryParams.hasOwnProperty(key)) {
            if (additionalQueryParams[key] !== this._queryParams[key]) {
              //changes detected.
              this._queryParams = _.assign({}, this._queryParams, additionalQueryParams);
              this._invalidateSettings();
              break;
            }
          }
        }
      }

<<<<<<< HEAD
      getEMSHotLinkByName(name) {
        const id = `file/${name}`;
        return `${mapConfig.emsLandingPageUrl}#${id}`;
      }

      getEMSHotLink(fileLayer) {
        return this.getEMSHotLinkByName(fileLayer.name);
      }
=======
      async getEMSHotLink(fileLayer) {
        const id = `file/${fileLayer.name}`;
        return `${mapConfig.emsLandingPageUrl}#${id}`;
      }


      async _getUrlTemplateForEMSTMSLayer(tmsServiceConfig) {
        const tmsServices = await this._loadTMSServices();
        const serviceConfig = tmsServices.find(service => {
          return service.id === tmsServiceConfig.id;
        });
        return this._extendUrlWithParams(serviceConfig.url);
      }

      async getUrlTemplateForTMSLayer(tmsServiceConfig) {

        if (tmsServiceConfig.origin === ORIGIN.EMS) {
          return this._getUrlTemplateForEMSTMSLayer(tmsServiceConfig);
        } else if (tmsServiceConfig.origin === ORIGIN.KIBANA_YML) {
          return tilemapsConfig.deprecated.config.url;
        } else {
          //this is an older config. need to resolve this dynamically.
          if (tmsServiceConfig.id === TMS_IN_YML_ID) {
            return tilemapsConfig.deprecated.config.url;
          } else {
            //assume ems
            return this._getUrlTemplateForEMSTMSLayer(tmsServiceConfig);
          }
        }

      }

      async _getUrlFromEms(fileLayerConfig) {
        const fileLayers = await this._loadFileLayers();
        const layerConfig = fileLayers.find(fileLayer => {
          return fileLayer.name === fileLayerConfig.name;//the id is the filename
        });

        if (layerConfig) {
          return this._extendUrlWithParams(layerConfig.url);
        } else {
          throw new Error(`File  ${fileLayerConfig.name} not recognized`);
        }
      }

      async getUrlForRegionLayer(fileLayerConfig) {
        let url;
        if (fileLayerConfig.origin === ORIGIN.EMS) {
          url = this._getUrlFromEms(fileLayerConfig);
        } else if (fileLayerConfig.layerId && fileLayerConfig.layerId.startsWith(`${ORIGIN.EMS}.`)) {
          //fallback for older saved objects
          url = this._getUrlFromEms(fileLayerConfig);
        } else if (fileLayerConfig.layerId && fileLayerConfig.layerId.startsWith(`${ORIGIN.KIBANA_YML}.`)) {
          //fallback for older saved objects
          url = fileLayerConfig.url;
        } else {
          //generic fallback
          url = fileLayerConfig.url;
        }
        return url;
      }

      async getGeoJsonForRegionLayer(fileLayerConfig) {
        const url = await this.getUrlForRegionLayer(fileLayerConfig);
        const geojson = await $http({
          url: url,
          method: 'GET'
        });
        return geojson.data;
      }


>>>>>>> 97f0dcb9
    }

    return new ServiceSettings();
  });<|MERGE_RESOLUTION|>--- conflicted
+++ resolved
@@ -200,16 +200,6 @@
         }
       }
 
-<<<<<<< HEAD
-      getEMSHotLinkByName(name) {
-        const id = `file/${name}`;
-        return `${mapConfig.emsLandingPageUrl}#${id}`;
-      }
-
-      getEMSHotLink(fileLayer) {
-        return this.getEMSHotLinkByName(fileLayer.name);
-      }
-=======
       async getEMSHotLink(fileLayer) {
         const id = `file/${fileLayer.name}`;
         return `${mapConfig.emsLandingPageUrl}#${id}`;
@@ -282,7 +272,6 @@
       }
 
 
->>>>>>> 97f0dcb9
     }
 
     return new ServiceSettings();
